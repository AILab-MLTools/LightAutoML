# Table of contents

- [Table of contents](#table-of-contents)
  - [Contributing to LightAutoML](#contributing-to-lightautoml)
  - [Codebase structure](#codebase-structure)
  - [Developing LightAutoML](#developing-lightautoml)
    - [Installation](#installation)
    - [Style Guide](#style-guide)
      - [Automated code checking](#automated-code-checking)
    - [Testing](#testing)
  - [Documentation](#documentation)
    - [Building Documentation](#building-documentation)
    - [Writing Documentation](#writing-documentation)
    - [Adding new submodules](#adding-new-submodules)
    - [Adding Tutorials](#adding-tutorials)

## Contributing to LightAutoML

Thank you for your interest in contributing to LightAutoML! Before you begin writing code,
it is important that you share your intention to contribute with the developers team.

- First, please look for discussions on this topic in [issues](https://github.com/sb-ai-lab/LightAutoML/issues)
before implementing anything inside the project.
- Pick an issue and comment that you would like to work on it.
- If there is no discussion on this topic, create one.
  Please, include as much information as you can,
  any accompanying data (your tests, expected behavior, articles),
  and maybe your proposed solution.
- If you need more details, please ask we will provide them ASAP.

Once you implement and test your feature or bug-fix, please submit
a Pull Request to <https://github.com/sb-ai-lab/LightAutoML>.

When adding functionality, please add examples that will fully explain it.
Examples can be added in several ways:

- [Inside the documentation](#writing-documentation)
- [Jupyter notebooks](#adding-tutorials)
- [Your own tests](#testing)

## Codebase structure

- [docs](docs) - For documenting we use [Sphinx](https://www.sphinx-doc.org/).
  It provides easy to use auto-documenting via docstrings.
  - [Tutorials](docs/tutorials) - Notebooks with tutorials.

- [lightautoml](lightautoml) - The code of LightAutoML library.
  - [addons](lightautoml/addons) - Extensions of core functionality.
  - [automl](lightautoml/automl) - The main module, which includes the AutoML class,
      blenders and ready-made presets.
  - [dataset](lightautoml/dataset) - The internal interface for working with data.
  - [image](lightautoml/image) - The internal interface for working with image data.
  - [ml_algo](lightautoml/ml_algo) - Modules with machine learning algorithms
      and hyperparameters tuning tools.
  - [pipelines](lightautoml/pipelines) - Pipelines for different tasks (feature processing & selection).
  - [reader](lightautoml/reader) - Utils for training and analysing data.
  - [report](lightautoml/report) - Report generators and templates.
  - [tasks](lightautoml/tasks) - Define the task to solve its loss, metric.
  - [text](lightautoml/text) - The internal interface for working with text data.
  - [transformers](lightautoml/transformers) - Feature transformations.
  - [utils](lightautoml/utils) - Common util tools (Timer, Profiler, Logging).
  - [validation](lightautoml/validation) - Validation module.

## Developing LightAutoML

### Installation

If you are installing from the source, you will need Python 3.6.12 or later.
We recommend you install an [Anaconda](https://www.anaconda.com/products/individual#download-section)
to work with environments.

1. Install poetry using [the poetry installation guide](https://python-poetry.org/docs/#installation).

2. Clone the project to your own local machine:

    ```bash
    git clone git@github.com:sb-ai-lab/LightAutoML.git
    cd LightAutoML
    ```

3. **Optional**: specify python for poetry

    ```bash
    poetry env use PYTHON_PATH
    ```

4. Install LightAutoML (**warning**: it may take a long time, check the ```script/poetry_fix.py``` to shorten the installation time.):

    To install only necessary dependencies, without extras:
    ```bash
    poetry install
    ```

    To install all dependencies:
    ```bash
    poetry install --all-extras
    ```

    To install only specific dependency groups:
    ```
    poetry install -E cv -E report
    ```

After that, there is virtual environment, where you can test and implement your own code.
So, you don't need to rebuild the full project every time.
Each change in the code will be reflected in the library inside the environment.

### Style Guide

We follow [the standard python PEP8](https://www.python.org/dev/peps/pep-0008/) conventions for style.

#### Automated code checking

In order to automate checking of the code quality, we use
[pre-commit](https://pre-commit.com/). For more details, see the documentation,
here we will give a quick-start guide:

1. Install and configure:

```console
poetry run pre-commit install
```

2. Now, when you run `$ git commit`, there will be a pre-commit check.
   This is going to search for issues in your code: spelling, formatting, etc.
   In some cases, it will automatically fix the code, in other cases, it will
   print a warning. If it automatically fixed the code, you'll need to add the
   changes to the index (`$ git add FILE.py`) and run `$ git commit` again. If
   it didn't automatically fix the code, but still failed, it will have printed
   a message as to why the commit failed. Read the message, fix the issues,
   then recommit.
3. The pre-commit checks are done to avoid pushing and then failing. But, you
   can skip them by running `$ git commit --no-verify`, but note that the C.I.
   still does the check so you won't be able to merge until the issues are
   resolved.
If you experience any issues with pre-commit, please ask for support on the
usual help channels.

### Testing

Before making a pull request (despite changing only the documentation or writing new code), please check your code on tests:
```bash
tox --parallel 6
```

<<<<<<< HEAD
To run tests with different Python versions, run tox:

=======
To run all tests with specific Python versions:
>>>>>>> 68892b86
```bash
tox -e py37
```

To run specific test:
```
tox -e py37 -- -x tests/unit/test_utils
```

To run tests for specific Python versions (for example python 3.6):
```bash
poetry run tox -e py36
```


Also if you develop new functionality, please add your own tests.

## Documentation

Before writing the documentation, you should collect it to make sure that the code
you wrote doesn't break the rest of the documentation. The library might work,
but the documentation might not be. It is built on the Read the Docs service,
which uses its own virtual environment, which contains only part
of the LightAutoML library dependencies. This is done to make
the documentation more lightweight.

By default, functions, that have no description will be mock from overall documentation.

### Building Documentation

To build the documentation:

1. Clone repository to your device.

```
git clone https://github.com/AILab-MLTools/LightAutoML
cd LightAutoML
```

2. Make environment and install requirements.

```bash
poetry install -E cv -E nlp
```

3. Remove existing html files:

```bash
cd docs
poetry run make clean html
cd ..
```

4. Generate HTML documentation files. The generated files will be in `docs/_build/html`.

```bash
poetry run python check_docs.py
```

### Writing Documentation

There are some rules, that docstrings should fit.

1. LightAutoML uses [Google-style docstring formatting](https://sphinxcontrib-napoleon.readthedocs.io/en/latest/example_google.html).
   The length of the line inside docstring should be limited
   to 80 characters to fit into Jupyter documentation popups.

2. Every non-one-line docstring should have a paragraph at its end, regardless of where it will be used:
   in the documentation for a class, module, function, class
   method, etc. One-liners or descriptions,
   that have no special directives (Args, Warning, Note, etc.) may have no paragraph at its end.

3. Once you added some module to LightAutoML,
   you should add some info about it at the beginning of the module.
   Example of this you can find in `docs/mock_docs.py`.
   Also, if you use submodules, please add description to `__init__.py`
   (it is usefull for Sphinx's autosummary).

4. Please use references to other submodules. You can do it by Sphinx directives.
   For more information: <https://www.sphinx-doc.org/en/master/usage/restructuredtext/domains.html>
5. There is an example for documenting standalone functions.

```python3
from typing import List, Union

import numpy as np
import torch

def typical_function(a: int, b: Union['np.ndarray', None] = None) -> List[int]:
    """Short function description, terminated by dot.

    Some details. The parameter after arrow is return value type.

    Use 2 newlines to make a new paragraph,
    like in `LaTeX by Knuth <https://en.wikipedia.org/wiki/LaTeX>`_.

    Args:
        a: Parameter description, starting with a capital
          latter and terminated by a period.
        b: Textual parameter description.

    .. note::
        Some additional notes, with special block.

        If you want to itemize something (it is inside note):

            - First option.
            - Second option.
              Just link to function :func:`torch.cuda.current_device`.
            - Third option.
              Also third option.
            - It will be good if you don't use it in args.

    Warning:
        Some warning. Every block should be separated
        with other block with paragraph.

    Warning:
        One more warning. Also notes and warnings
        can be upper in the long description of function.

    Example:

        >>> print('MEME'.lower())
        meme
        >>> b = typical_function(1, np.ndarray([1, 2, 3]))

    Returns:
        Info about return value.

    Raises:
        Exception: Exception description.

    """

    return [a, 2, 3]
```

6. Docstring for generator function.

```python3
def generator_func(n: int):
    """Generator have a ``Yields`` section instead of ``Returns``.

    Args:
        n: Number of interations.

    Yields:
        The next number in the range of ``0`` to ``n-1``.

    Example:
        Example description.

        >>> print([i for i in generator_func(4)])
        [0, 1, 2, 3]

    """
    x = 0
    while x < n:
        yield x
        x += 1
```

7. Documenting classes.

```python3
from typing import List, Union
import numpy as np
import torch


class ExampleClass:
    """The summary line for a class that fits only one line.

    Long description.

    If the class has public attributes, they may be documented here
    in an ``Attributes`` section, like in ``Args`` section of function.

    Properties created with the ``@property`` decorator should be documented
    in the property's getter method. Use arrow to set the return type.

    On the stage before __init__ we don't know anything about `Attributes`,
    so please, add description about it's types.

    Attributes:
        attr1 (str): Description of `attr1`.
        attr2 (:obj:`int`, optional): Description of `attr2`.

    """

    def __init__(self, param1: int, param2: 'np.ndarray', *args, **kwargs):
        """Example of docstring of the __init__ method.

        Note:
            You can also add notes as ``Note`` section.
            Do not include the `self` parameter in the ``Args`` section.

        Args:
            param1: Description of `param1`.
            param2: Description of `param2`.
            *args: Description of positional arguments.
            **kwargs: Description of key-word arguments.

        """
        self.attr1 = param1
        self.attr2 = param2
        if len(args) > 0:
            self.attr2 = args[0]
        self.attr3 = kwargs # will not be documented.
        self.figure = 4 * self.attr1

    @property
    def readonly_property(self) -> str:
        """Properties should be documented in
        their getter method.

        """
        return 'lol'

    @property
    def readwrite_property(self) -> List[str]:
        """Properties with both a getter and setter
        should only be documented in their getter method.

        If the setter method contains notable behavior, it should be
        mentioned here.
        """
        return [str(self.figure)]

    @readwrite_property.setter
    def readwrite_property(self, value: int):
        self.figure = value

    def some_method(self, param1: int, param2: float = np.pi) -> List[int]:
        """Just like a functions.

        Long description.

        Warning:
            This method do something. May be undefined-behaviour.

        Args:
            param1: Some description of param1.
            param2: Some description of param2. Default value
               will be contained in signature of function.

        Returns:
            Array with `1`, `2`, `3`.

        """
        self.attr1 = param1
        self.attr2 += param2

        return [1, 2, 3]


    def __special__(self):
        """By default we aren`t include dundered members.

        Also there may be no docstring.
        """
        pass

    def _private(self):
        """By default we aren't include private members.

        Also there may be no docstring.
        """
        pass

    @staticmethod
    def static_method(param1: int):
        """Description of static method.

        Note:
            As like common method of class don`t use `self`.

        Args:
            param1: Description of `param1`.

        """
        print(param1)
```

8. If you have a parameter that can take a finite number of values,
   if possible, describe each of them in the Note section.

```python3
import random


class A:
    """
    Some description.

    Some long description.

    Attributes:
        attr1 (:obj:`int`): Description of `attr1`.
        attr2 (:obj:`int`): Description of `attr2`.

    """
    def __init__(self, weight_initialization: str = 'none'):
        """

        Args:
            weight_initialization: Initialization type.

        Note:
            There are several initialization types:

                - '`zeros`': fill ``attr1``
                  and ``attr2`` with zeros.
                - '`ones`': fill ``attr1``
                  and ``attr2`` with ones.
                - '`none`': fill ``attr1``
                  and ``attr2`` with random int in `\[0, 100\]`.

        Raises:
            ValueError: If the entered initialization type is not supported.

        """
        if weight_initialization not in ['zeros', 'ones', 'none']:
            raise ValueError(
                f'{weight_initialization} - Unsupported weight initialization.')

        if weight_initialization == 'zeros':
            attr1 = 0
            attr2 = 0
        elif weight_initialization == 'ones':
            attr1 = 1
            attr2 = 1
        else:
            attr1 = random.randint(0, 100)
            attr2 = random.randint(0, 100)
```

### Adding new submodules

If you add your own directory to LightAutoML, you should add a corresponding module as new `.rst`
file to the `docs/`.  And also mention it in `docs/index.rst`.

If you add your own module, class or function, then you will need
to add it description to the corresponding `.rst` in `docs`.

### Adding Tutorials

We use [nbsphinx](https://nbsphinx.readthedocs.io/) extension for tutorials.
Examples, you can find in `docs/notebooks`.
Please, put your tutorial in this folder
and after add it in `docs/Tutorials.rst`.<|MERGE_RESOLUTION|>--- conflicted
+++ resolved
@@ -143,12 +143,8 @@
 tox --parallel 6
 ```
 
-<<<<<<< HEAD
-To run tests with different Python versions, run tox:
-
-=======
+
 To run all tests with specific Python versions:
->>>>>>> 68892b86
 ```bash
 tox -e py37
 ```

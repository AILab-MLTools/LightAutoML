--- conflicted
+++ resolved
@@ -20,8 +20,6 @@
 import time
 
 
-<<<<<<< HEAD
-=======
 def timer(func):
     """Decorator to measure the execution time of a function.
 
@@ -50,7 +48,6 @@
 
     return _wrapper
 
->>>>>>> 7613f379
 
 faiss.cvar.distance_compute_blas_threshold = 100000
 POSTFIX = "_matched"

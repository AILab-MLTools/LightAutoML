--- conflicted
+++ resolved
@@ -49,9 +49,6 @@
         self.validation = validation
 
     def _get_split_scalar_data(self, df):
-<<<<<<< HEAD
-        std_scaler = StandardScaler().fit(df.drop([self.outcomes, self.treatment], axis=1))
-=======
         """Creates splitted data by treatment column
 
         Separate treatment column with 1 (treated) an 0 (untreated),
@@ -64,8 +61,7 @@
             Tuple of dfs treated, untreated; scaled std_treated and std_untreated
 
         """
-        std_scaler = StandardScaler().fit(df.drop([self.outcomes, self.treatment], 1))
->>>>>>> f9296b66
+        std_scaler = StandardScaler().fit(df.drop([self.outcomes, self.treatment], axis=1))
 
         treated = df[df[self.treatment] == 1].drop([self.outcomes, self.treatment], axis=1)
         untreated = df[df[self.treatment] == 0].drop([self.outcomes, self.treatment], axis=1)
@@ -187,7 +183,16 @@
         return df_pred
 
     def _create_features_matched_df(self, index, is_treated: bool):
-<<<<<<< HEAD
+        """Creates dataframe with matched values
+
+        Args:
+            index: int
+            is_treated: bool
+
+        Returns:
+            Matched dataframe of features
+
+        """
         if self.group_col is None:
             x1 = self.data[self.data[self.treatment] == int(not is_treated)].iloc[index].reset_index()
             x2 = self.data[self.data[self.treatment] == int(is_treated)].reset_index()
@@ -198,20 +203,6 @@
                 x2 = self.data.loc[self.orig_treated_index].reset_index()
             else:
                 x2 = self.data.loc[self.orig_untreated_index].reset_index()
-=======
-        """Creates dataframe with matched values
-
-        Args:
-            index: int
-            is_treated: bool
-
-        Returns:
-            Matched dataframe of features
-
-        """
-        x1 = self.data[self.data[self.treatment] == int(not is_treated)].iloc[index].reset_index()
-        x2 = self.data[self.data[self.treatment] == int(is_treated)].reset_index()
->>>>>>> f9296b66
         x1.columns = [col + POSTFIX for col in x2.columns]
 
         x = pd.concat([x2, x1], axis=1).drop([self.treatment, self.treatment + POSTFIX], axis=1)
@@ -496,18 +487,14 @@
         return self.quality_dict
 
     def group_match(self):
-<<<<<<< HEAD
+        """Matches dfs if it devided by groups
+
+        Returns:
+            Tuple of matched df and ATE
+
+        """
         self.df = self.df.sort_values(self.group_col)
         groups = sorted(self.df[self.group_col].unique())
-=======
-        """Matches dfs if it devided by groups
-
-        Returns:
-            Tuple of matched df and ATE
-
-        """
-        groups = self.df[[self.group_col]].unique()
->>>>>>> f9296b66
         all_treated_matches = {}
         all_untreated_matches = {}
         all_treated_outcome = {}

"""Base Matcher class."""

import pandas as pd
import numpy as np
import logging
from .algorithms.faiss_matcher import FaissMatcher
from .selectors.lama_feature_selector import LamaFeatureSelector
from .selectors.outliers_filter import OutliersFilter
from .selectors.spearman_filter import SpearmanFilter

REPORT_FEAT_SELECT_DIR = 'report_feature_selector'
REPORT_PROP_SCORE_DIR = 'report_prop_score_estimator'
REPORT_PROP_MATCHER_DIR = 'report_matcher'
NAME_REPORT = 'lama_interactive_report.html'
N_THREADS = 1
N_FOLDS = 4
RANDOM_STATE = 123
TEST_SIZE = 0.2
TIMEOUT = 600
VERBOSE = 2
USE_ALGOS = ['lgb']
PROP_SCORES_COLUMN = 'prop_scores'
GENERATE_REPORT = True
SAME_TARGET_THRESHOLD = .7
OUT_INTER_COEFF = 1.5
OUT_MODE_PERCENT = True
OUT_MIN_PERCENT = .02
OUT_MAX_PERCENT = .98

logger = logging.getLogger('matcher')
console_out = logging.StreamHandler()
logging.basicConfig(
    handlers=(console_out,),
    format='[%(asctime)s | %(name)s | %(levelname)s]: %(message)s',
    datefmt='%d.%m.%Y %H:%M:%S',
    level=logging.INFO
)

class Matcher:
    def __init__(
            self,
            df,
            outcome,
            treatment,
            outcome_type='numeric',
            group_col=None,
            info_col=[],
            required_col=None,
            generate_report=GENERATE_REPORT,
            report_feat_select_dir=REPORT_FEAT_SELECT_DIR,
            report_prop_score_dir=REPORT_PROP_SCORE_DIR,
            report_matcher_dir=REPORT_PROP_MATCHER_DIR,
            timeout=TIMEOUT,
            n_threads=N_THREADS,
            n_folds=N_FOLDS,
            verbose=VERBOSE,
            use_algos=None,
            same_target_threshold=SAME_TARGET_THRESHOLD,
            interquartile_coeff=OUT_INTER_COEFF,
            mode_percentile=OUT_MODE_PERCENT,
            min_percentile=OUT_MIN_PERCENT,
            max_percentile=OUT_MAX_PERCENT
    ):
        if use_algos is None:
            use_algos = USE_ALGOS
        self.df = df
        self.outcome = outcome
        self.treatment = treatment
        self.group_col = group_col
        self.required_col = required_col
        self.outcome_type = outcome_type
        self.generate_report = generate_report
        self.report_feat_select_dir = report_feat_select_dir
        self.report_prop_score_dir = report_prop_score_dir
        self.report_matcher_dir = report_matcher_dir
        self.timeout = timeout
        self.n_threads = n_threads
        self.n_folds = n_folds
        self.verbose = verbose
        self.use_algos = use_algos
        self.same_target_threshold = same_target_threshold
        self.interquartile_coeff = interquartile_coeff
        self.mode_percentile = mode_percentile
        self.min_percentile = min_percentile
        self.max_percentile = max_percentile
        self.info_col = info_col
        self.features_importance = None
        self._preprocessing_data()
        self.matcher = None
        self.val_dict = {k: [] for k in [self.outcome]}
        self.pval_dict = None
        self.new_treatment = None
        self.validate = None

    def _preprocessing_data(self):
        """Turns categorical features into dummy.
        """
        if self.group_col is None:
            self.df = pd.get_dummies(self.df, drop_first=True)
            logger.debug('Categorical features turned into dummy')
        else:
            group_col = self.df[[self.group_col]]
            self.df = pd.get_dummies(self.df.drop(columns=self.group_col), drop_first=True)
            self.df = pd.concat([self.df, group_col], axis=1)
            logger.debug('Categorical grouped features turned into dummy')

    def _spearman_filter(self):
        """Applies filter by columns by correlation with outcome column
        """
        logger.info('Applying filter by spearman test - drop columns correlated with outcome')
        same_filter = SpearmanFilter(
            outcome=self.outcome,
            treatment=self.treatment,
            threshold=self.same_target_threshold
        )

        self.df = same_filter.perform_filter(self.df)


    def _outliers_filter(self):
        """Deletes outliers

        If mode_percentile is true, leaves values between min and max
        percentiles;
        If not, leaves only values between 25 and 75 percentile

        """
        logger.info('Applying filter of outliers')
        out_filter = OutliersFilter(
            interquartile_coeff=self.interquartile_coeff,
            mode_percentile=self.mode_percentile,
            min_percentile=self.min_percentile,
            max_percentile=self.max_percentile
        )

        rows_for_del = out_filter.perform_filter(self.df)
        self.df = self.df.drop(rows_for_del, axis=0)

<<<<<<< HEAD
    def lama_feature_select(self):
        """Select features with significant feature importance
=======
    def _feature_select(self):
        """Counts feature importance
>>>>>>> 62f386c5
        """
        logger.info('Counting feature importance')
        feat_select = LamaFeatureSelector(
            outcome=self.outcome,
            outcome_type=self.outcome_type,
            treatment=self.treatment,
            timeout=self.timeout,
            n_threads=self.n_threads,
            n_folds=self.n_folds,
            verbose=self.verbose,
            generate_report=self.generate_report,
            report_dir=self.report_feat_select_dir,
            use_algos=self.use_algos
        )
<<<<<<< HEAD
        df = self.df if self.group_col is None else self.df.drop(columns=self.group_col)
        if self.info_col is not None:
            df = df.drop(columns=self.info_col)
        features = feat_select.perform_selection(df=df)
        self.features_importance = features
        return self.features_importance
=======
        if self.group_col is None:
            features = feat_select.perform_selection(df=self.df)
        else:
            logger.info('Feature importance counted without group columns')
            features = feat_select.perform_selection(df=self.df.drop(columns=self.group_col))
        self.features = features
>>>>>>> 62f386c5

    def _matching(self):
        """Realize matching

        Take in count presence of groups

        Returns:
            Tuple of matched df and ATE

        """
        self.matcher = FaissMatcher(self.df, self.outcome, self.treatment, info_col=self.info_col,
                                    features=self.features_importance,
                                    group_col=self.group_col)
<<<<<<< HEAD

        self.results = self.matcher.match()
=======
        if self.group_col is None:
            logger.info('Applying matching')
            df_matched, ate = self.matcher.match()
        else:
            logger.info('Applying group matching')
            df_matched, ate = self.matcher.group_match()

        if self.quality_check:
            logger.info('Checking quality')
            self.quality_result = self.matcher.matching_quality()
>>>>>>> 62f386c5

        self.quality_result = self.matcher.matching_quality()

        return self.results, self.quality_result

    def validate_result(self, n_sim=10):
        """Validates estimated effect

        Validates estimated effect by replacing real treatment with random
        placebo treatment.
        Estimated effect must be droped to zero

        Args:
            n_sim - number of simulations: int

        Returns:
            self.pval_dict - dict of p-values: dict

        """
        logger.info('Applying validation of result')
        for i in range(n_sim):
            prop1 = self.df[self.treatment].sum() / self.df.shape[0]
            prop0 = 1 - prop1
            self.new_treatment = np.random.choice([0, 1], size=self.df.shape[0], p=[prop0, prop1])
            self.validate = 1
            self.df = self.df.drop(columns=self.treatment)
            self.df[self.treatment] = self.new_treatment
            self.matcher = FaissMatcher(self.df, self.outcome, self.treatment, info_col=self.info_col,
                                        features=self.features_importance,
                                        group_col=self.group_col, validation=self.validate)

            sim = self.matcher.match()

            for key in self.val_dict.keys():
                self.val_dict[key].append(sim[key][0])
        self.pval_dict = dict()
        for outcome in [self.outcome]:
            self.pval_dict.update({outcome: np.mean(self.val_dict[outcome])})
        return self.pval_dict

<<<<<<< HEAD
    def estimate(self, features=None):
        """Applies filters and outliers, than matches
=======
    def estimate(self):
        """Applies filters and outliers, then matches
>>>>>>> 62f386c5

        Returns:
            Tuple of matched df and ATE

        """
        if features is not None:
            self.features_importance = features
        return self._matching()<|MERGE_RESOLUTION|>--- conflicted
+++ resolved
@@ -136,13 +136,8 @@
         rows_for_del = out_filter.perform_filter(self.df)
         self.df = self.df.drop(rows_for_del, axis=0)
 
-<<<<<<< HEAD
-    def lama_feature_select(self):
-        """Select features with significant feature importance
-=======
     def _feature_select(self):
         """Counts feature importance
->>>>>>> 62f386c5
         """
         logger.info('Counting feature importance')
         feat_select = LamaFeatureSelector(
@@ -157,21 +152,18 @@
             report_dir=self.report_feat_select_dir,
             use_algos=self.use_algos
         )
-<<<<<<< HEAD
+        if self.group_col is None:
+            features = feat_select.perform_selection(df=self.df)
+        else:
+            logger.info('Feature importance counted without group columns')
+            features = feat_select.perform_selection(df=self.df.drop(columns=self.group_col))
+        self.features = features
         df = self.df if self.group_col is None else self.df.drop(columns=self.group_col)
         if self.info_col is not None:
             df = df.drop(columns=self.info_col)
         features = feat_select.perform_selection(df=df)
         self.features_importance = features
         return self.features_importance
-=======
-        if self.group_col is None:
-            features = feat_select.perform_selection(df=self.df)
-        else:
-            logger.info('Feature importance counted without group columns')
-            features = feat_select.perform_selection(df=self.df.drop(columns=self.group_col))
-        self.features = features
->>>>>>> 62f386c5
 
     def _matching(self):
         """Realize matching
@@ -185,21 +177,8 @@
         self.matcher = FaissMatcher(self.df, self.outcome, self.treatment, info_col=self.info_col,
                                     features=self.features_importance,
                                     group_col=self.group_col)
-<<<<<<< HEAD
-
+        logger.info('Applying matching')
         self.results = self.matcher.match()
-=======
-        if self.group_col is None:
-            logger.info('Applying matching')
-            df_matched, ate = self.matcher.match()
-        else:
-            logger.info('Applying group matching')
-            df_matched, ate = self.matcher.group_match()
-
-        if self.quality_check:
-            logger.info('Checking quality')
-            self.quality_result = self.matcher.matching_quality()
->>>>>>> 62f386c5
 
         self.quality_result = self.matcher.matching_quality()
 
@@ -240,13 +219,11 @@
             self.pval_dict.update({outcome: np.mean(self.val_dict[outcome])})
         return self.pval_dict
 
-<<<<<<< HEAD
     def estimate(self, features=None):
-        """Applies filters and outliers, than matches
-=======
-    def estimate(self):
         """Applies filters and outliers, then matches
->>>>>>> 62f386c5
+
+        Args:
+            features List or feature_importance
 
         Returns:
             Tuple of matched df and ATE

# TODO: проверить что NLP не падает, CV
"""Tabular presets."""

import logging
import os

from collections import Counter
from copy import copy
from copy import deepcopy
from typing import Iterable
from typing import Optional
from typing import Sequence
from typing import cast

import numpy as np
import pandas as pd
import torch
import torch.nn as nn

from joblib import Parallel
from joblib import delayed
from pandas import DataFrame
from tqdm import tqdm

from ...addons.utilization import TimeUtilization
from ...dataset.np_pd_dataset import NumpyDataset
from ...ml_algo.boost_cb import BoostCB
from ...ml_algo.boost_lgbm import BoostLGBM
from ...ml_algo.dl_model import TorchModel
from ...ml_algo.linear_sklearn import LinearLBFGS
from ...ml_algo.random_forest import RandomForestSklearn
from ...ml_algo.tuning.optuna import DLOptunaTuner
from ...ml_algo.tuning.optuna import OptunaTuner
from ...pipelines.features.lgb_pipeline import LGBAdvancedPipeline
from ...pipelines.features.lgb_pipeline import LGBSeqSimpleFeatures
from ...pipelines.features.lgb_pipeline import LGBSimpleFeatures
from ...pipelines.features.linear_pipeline import LinearFeatures
from ...pipelines.features.torch_pipeline import TorchSimpleFeatures
from ...pipelines.ml.nested_ml_pipe import NestedTabularMLPipeline
from ...pipelines.selection.base import ComposedSelector
from ...pipelines.selection.base import SelectionPipeline
from ...pipelines.selection.importance_based import ImportanceCutoffSelector
from ...pipelines.selection.importance_based import ModelBasedImportanceEstimator
from ...pipelines.selection.permutation_importance_based import (
    NpIterativeFeatureSelector,
)
from ...pipelines.selection.permutation_importance_based import (
    NpPermutationImportanceEstimator,
)
from ...reader.base import DictToPandasSeqReader
from ...reader.base import PandasToPandasReader
from ...reader.tabular_batch_generator import ReadableToDf
from ...reader.tabular_batch_generator import read_batch
from ...reader.tabular_batch_generator import read_data
from ...tasks import Task
from ..blend import MeanBlender
from ..blend import WeightedBlender
from .base import AutoMLPreset
from .base import upd_params
from .utils import calc_feats_permutation_imps
from .utils import change_datetime
from .utils import plot_pdp_with_distribution


_base_dir = os.path.dirname(__file__)
logger = logging.getLogger(__name__)


class TabularAutoML(AutoMLPreset):
    """Classic preset - work with tabular data.

    Supported data roles - numbers, dates, categories.
    Limitations:

        - No memory management
        - No text support

    GPU support in catboost/lightgbm (if installed for GPU) training.

    Commonly _params kwargs (ex. timing_params) set via
    config file (config_path argument).
    If you need to change just few params, it's possible
    to pass it as dict of dicts, like json.
    To get available params please look on default config template.
    Also you can find there param description.
    To generate config template call
    :meth:`TabularAutoML.get_config('config_path.yml')`.

    Args:
        task: Task to solve.
        timeout: Timeout in seconds.
        memory_limit: Memory limit that are passed to each automl.
        cpu_limit: CPU limit that that are passed to each automl.
        gpu_ids: GPU IDs that are passed to each automl.
        debug: To catch running model exceptions or not.
        timing_params: Timing param dict. Optional.
        config_path: Path to config file.
        general_params: General param dict.
        reader_params: Reader param dict.
        read_csv_params: Params to pass ``pandas.read_csv``
            (case of train/predict from file).
        nested_cv_params: Param dict for nested cross-validation.
        tuning_params: Params of Optuna tuner.
        selection_params: Params of feature selection.
        lgb_params: Params of lightgbm model.
        cb_params: Params of catboost model.
        rf_params: Params of Sklearn Random Forest model.
        linear_l2_params: Params of linear model.
        nn_params: Params of neural network model.
        gbm_pipeline_params: Params of feature generation
            for boosting models.
        linear_pipeline_params: Params of feature generation
            for linear models.
        nn_pipeline_params: Params of feature generation
            for neural network models.
    """

    _default_config_path = "tabular_config.yml"

    # set initial runtime rate guess for first level models
    _time_scores = {
        "lgb": 1,
        "lgb_tuned": 3,
        "linear_l2": 0.7,
        "cb": 2,
        "cb_tuned": 6,
        "rf": 5,
        "rf_tuned": 10,
        "nn": 10,
        "nn_tuned": 20,
    }

    def __init__(
        self,
        task: Task,
        timeout: int = 3600,
        memory_limit: int = 16,
        cpu_limit: int = 4,
        gpu_ids: Optional[str] = "all",
        debug: bool = False,
        timing_params: Optional[dict] = None,
        config_path: Optional[str] = None,
        general_params: Optional[dict] = None,
        reader_params: Optional[dict] = None,
        read_csv_params: Optional[dict] = None,
        nested_cv_params: Optional[dict] = None,
        tuning_params: Optional[dict] = None,
        selection_params: Optional[dict] = None,
        lgb_params: Optional[dict] = None,
        cb_params: Optional[dict] = None,
        rf_params: Optional[dict] = None,
        linear_l2_params: Optional[dict] = None,
        nn_params: Optional[dict] = None,
        gbm_pipeline_params: Optional[dict] = None,
        linear_pipeline_params: Optional[dict] = None,
        nn_pipeline_params: Optional[dict] = None,
        time_series_pipeline_params: Optional[dict] = None,
        is_time_series: bool = False,
    ):
        super().__init__(task, timeout, memory_limit, cpu_limit, gpu_ids, debug, timing_params, config_path)
        #
        self.is_time_series = is_time_series

        # upd manual params
        for name, param in zip(
            [
                "general_params",
                "reader_params",
                "read_csv_params",
                "nested_cv_params",
                "tuning_params",
                "lgb_params",
                "cb_params",
                "rf_params",
                "linear_l2_params",
                "nn_params",
                "gbm_pipeline_params",
                "linear_pipeline_params",
                "nn_pipeline_params",
            ],
            [
                general_params,
                reader_params,
                read_csv_params,
                nested_cv_params,
                tuning_params,
                lgb_params,
                cb_params,
                rf_params,
                linear_l2_params,
                nn_params,
                gbm_pipeline_params,
                linear_pipeline_params,
                nn_pipeline_params,
            ],
        ):
            if param is None:
                param = {}
            self.__dict__[name] = upd_params(self.__dict__[name], param)

        # if not time-series mode --> update selection_params too
        if not self.is_time_series:
            for name, param in zip(["selection_params"], [selection_params]):
                if param is None:
                    param = {}
                self.__dict__[name] = upd_params(self.__dict__[name], param)

        # if time-series mode --> update time_series_pipeline_params
        if self.is_time_series:
            for name, param in zip(["time_series_pipeline_params"], [time_series_pipeline_params]):
                if param is None:
                    param = {}
                self.__dict__[name] = upd_params(self.__dict__[name], param)

    def infer_auto_params(self, train_data: DataFrame, multilevel_avail: bool = False):

        length = train_data.shape[0]

        # infer optuna tuning iteration based on dataframe len
        if self.tuning_params["max_tuning_iter"] == "auto":
            if length < 10000:
                self.tuning_params["max_tuning_iter"] = 100
            elif length < 30000:
                self.tuning_params["max_tuning_iter"] = 50
            elif length < 100000:
                self.tuning_params["max_tuning_iter"] = 10
            else:
                self.tuning_params["max_tuning_iter"] = 5

        if self.general_params["use_algos"] == "auto":
            # TODO: More rules and add cases
            self.general_params["use_algos"] = [["lgb", "lgb_tuned", "linear_l2", "cb", "cb_tuned"]]
            if self.task.name == "multi:reg" and self.is_time_series:
                self.general_params["use_algos"] = [["cb", "linear_l2", "rf"]]
            else:
                if self.task.name == "multiclass" and multilevel_avail:
                    self.general_params["use_algos"].append(["linear_l2", "lgb"])

                if (self.task.name == "multi:reg") or (self.task.name == "multilabel"):
                    self.general_params["use_algos"] = [["linear_l2", "cb", "rf", "rf_tuned", "cb_tuned"]]

        if not self.general_params["nested_cv"]:
            self.nested_cv_params["cv"] = 1

        # check gpu to use catboost
        gpu_cnt = torch.cuda.device_count()
        gpu_ids = self.gpu_ids
        if gpu_cnt > 0 and gpu_ids:
            if gpu_ids == "all":
                gpu_ids = ",".join(list(map(str, range(gpu_cnt))))

            self.nn_params["device"] = gpu_ids.split(",")
            self.cb_params["default_params"]["task_type"] = "GPU"
            self.cb_params["default_params"]["devices"] = gpu_ids.replace(",", ":")

        else:
            self.nn_params["device"] = "cpu"

        # check all n_jobs params
        cpu_cnt = min(os.cpu_count(), self.cpu_limit)
        torch.set_num_threads(cpu_cnt)

        self.cb_params["default_params"]["thread_count"] = min(
            self.cb_params["default_params"]["thread_count"], cpu_cnt
        )
        self.lgb_params["default_params"]["num_threads"] = min(
            self.lgb_params["default_params"]["num_threads"], cpu_cnt
        )
        self.reader_params["n_jobs"] = min(self.reader_params["n_jobs"], cpu_cnt)

    def get_feature_pipeline(self, model, **kwargs):
        """Get LGBSeqSimpleFeatures pipeline if task is the time series prediction.

        Args:
            model: one from ["gbm", "linear_l2",, "rf", "nn"].
            kwargs: Arbitrary keyword arguments.

        Returns:
            appropriate features pipeline.
        """
        if self.is_time_series and model in ["gbm", "linear_l2", "rf", "nn"]:
            return LGBSeqSimpleFeatures(fill_na=True, scaler=True, transformers_params=self.time_series_pipeline_params)
        else:
            if model == "nn":
                return TorchSimpleFeatures(**self.nn_pipeline_params)
            if model == "linear_l2":
                return LinearFeatures(output_categories=True, **self.linear_pipeline_params)
            if model == "gbm":
                return LGBAdvancedPipeline(**self.gbm_pipeline_params, **kwargs)
            if model == "rf":
                if "fill_na" in kwargs:
                    return LGBAdvancedPipeline(**self.gbm_pipeline_params, **kwargs)
                return LGBAdvancedPipeline(**self.gbm_pipeline_params, fill_na=True, **kwargs)

    def get_time_score(self, n_level: int, model_type: str, nested: Optional[bool] = None):

        if nested is None:
            nested = self.general_params["nested_cv"]

        score = self._time_scores[model_type]

        mult = 1
        if nested:
            if self.nested_cv_params["n_folds"] is not None:
                mult = self.nested_cv_params["n_folds"]
            else:
                mult = self.nested_cv_params["cv"]

        if n_level > 1:
            mult *= 0.8 if self.general_params["skip_conn"] else 0.1

        score = score * mult

        # lower score for catboost on gpu
        if model_type in ["cb", "cb_tuned"] and self.cb_params["default_params"]["task_type"] == "GPU":
            score *= 0.5
        return score

    def get_selector(self, n_level: Optional[int] = 1) -> SelectionPipeline:
        selection_params = self.selection_params
        # lgb_params
        lgb_params = deepcopy(self.lgb_params)
        lgb_params["default_params"] = {
            **lgb_params["default_params"],
            **{"feature_fraction": 1},
        }

        cb_params = deepcopy(self.cb_params)
        cb_params["default_params"] = {
            **cb_params["default_params"],
            **{"rsm": 1},
        }

        mode = selection_params["mode"]

        # create pre selection based on mode
        pre_selector = None
        if mode > 0:
            # if we need selector - define model
            # timer will be useful to estimate time for next gbm runs
            selection_feats = LGBSimpleFeatures()

            if (self.task.name == "multi:reg") or (self.task.name == "multilabel"):
                time_score = self.get_time_score(n_level, "cb", False)
                sel_timer_0 = self.timer.get_task_timer("cb", time_score)
                selection_gbm = BoostCB(timer=sel_timer_0, **cb_params)
                model_name = "cb"
            else:
                time_score = self.get_time_score(n_level, "lgb", False)
                sel_timer_0 = self.timer.get_task_timer("lgb", time_score)
                selection_gbm = BoostLGBM(timer=sel_timer_0, **lgb_params)
                model_name = "lgb"
            selection_gbm.set_prefix("Selector")
            time_score = self.get_time_score(n_level, model_name, False)

            sel_timer_0 = self.timer.get_task_timer(model_name, time_score)

            if selection_params["importance_type"] == "permutation":
                importance = NpPermutationImportanceEstimator()
            else:
                importance = ModelBasedImportanceEstimator()

            pre_selector = ImportanceCutoffSelector(
                selection_feats,
                selection_gbm,
                importance,
                cutoff=selection_params["cutoff"],
                fit_on_holdout=selection_params["fit_on_holdout"],
            )
            if mode == 2:
                time_score = self.get_time_score(n_level, model_name, False)

                sel_timer_1 = self.timer.get_task_timer(model_name, time_score)
                selection_feats = LGBSimpleFeatures()
                if (self.task.name == "multi:reg") or (self.task.name == "multilabel"):
                    selection_gbm = BoostCB(timer=sel_timer_1, **cb_params)
                else:
                    selection_gbm = BoostLGBM(timer=sel_timer_1, **lgb_params)
                selection_gbm.set_prefix("Selector")

                # TODO: Check about reusing permutation importance
                importance = NpPermutationImportanceEstimator()

                extra_selector = NpIterativeFeatureSelector(
                    selection_feats,
                    selection_gbm,
                    importance,
                    feature_group_size=selection_params["feature_group_size"],
                    max_features_cnt_in_result=selection_params["max_features_cnt_in_result"],
                )

                pre_selector = ComposedSelector([pre_selector, extra_selector])

        return pre_selector

    def get_nn(
        self, keys: Sequence[str], n_level: int = 1, pre_selector: Optional[SelectionPipeline] = None
    ) -> NestedTabularMLPipeline:
        ml_algos = []
        force_calc = []

        nn_feats = self.get_feature_pipeline(model="nn")
        general_nn_params = deepcopy(self.nn_params)
        if "0" in self.nn_params:
            for i in range(len(keys)):
                if str(i) in general_nn_params:
                    del general_nn_params[str(i)]

        for i, key in enumerate(keys):
            time_score = self.get_time_score(n_level, "nn")
            nn_timer = self.timer.get_task_timer("reg_nn", time_score)
            model_params = deepcopy(general_nn_params)

            model_params.update(self.nn_params.get(str(i), general_nn_params))
            model_name = key

            if isinstance(key, str):
                tuned = "_tuned" in key
                if key[:2] == "nn":
                    model_name = "mlp"
                _name = "TorchNN_" + model_name + "_" + str(i)
                model_name = model_name.replace("_tuned", "")
            else:
                tuned = model_params.get("tuned")
                _name = "TorchNN_" + str(i)

            model_params["model"] = model_name
            nn_model = TorchModel(
                timer=nn_timer,
                default_params=model_params,
                freeze_defaults=model_params["freeze_defaults"],
                optimization_search_space=model_params.get("optimization_search_space", None),
            )
            nn_model._name = _name

            if tuned:
                nn_model.set_prefix("Tuned")
                nn_tuner = DLOptunaTuner(
                    n_trials=model_params["tuning_params"]["max_tuning_iter"],
                    timeout=model_params["tuning_params"]["max_tuning_time"],
                    fit_on_holdout=model_params["tuning_params"]["fit_on_holdout"],
                )
                nn_model = (nn_model, nn_tuner)
            ml_algos.append(nn_model)
            force_calc.append(True if not len(ml_algos) - 1 else False)

        nn_pipe = NestedTabularMLPipeline(
            ml_algos, force_calc, pre_selection=None, features_pipeline=nn_feats, **self.nested_cv_params
        )

        return nn_pipe

    def get_linear(self, n_level: int = 1, pre_selector: Optional[SelectionPipeline] = None) -> NestedTabularMLPipeline:

        # linear model with l2
        time_score = self.get_time_score(n_level, "linear_l2")
        linear_l2_timer = self.timer.get_task_timer("reg_l2", time_score)
        linear_l2_model = LinearLBFGS(timer=linear_l2_timer, **self.linear_l2_params)
        linear_l2_feats = self.get_feature_pipeline(model="linear_l2")

        linear_l2_pipe = NestedTabularMLPipeline(
            [linear_l2_model],
            force_calc=True,
            pre_selection=pre_selector,
            features_pipeline=linear_l2_feats,
            **self.nested_cv_params
        )
        return linear_l2_pipe

    def get_gbms(
        self,
        keys: Sequence[str],
        n_level: int = 1,
        pre_selector: Optional[SelectionPipeline] = None,
    ):

        gbm_feats = self.get_feature_pipeline(model="gbm", feats_imp=pre_selector)

        ml_algos = []
        force_calc = []
        for key, force in zip(keys, [True, False, False, False]):
            tuned = "_tuned" in key
            algo_key = key.split("_")[0]
            time_score = self.get_time_score(n_level, key)
            gbm_timer = self.timer.get_task_timer(algo_key, time_score)
            if algo_key == "lgb":
                gbm_model = BoostLGBM(timer=gbm_timer, **self.lgb_params)
            elif algo_key == "cb":
                gbm_model = BoostCB(timer=gbm_timer, **self.cb_params)
            else:
                raise ValueError("Wrong algo key")

            if tuned:
                gbm_model.set_prefix("Tuned")
                gbm_tuner = OptunaTuner(
                    n_trials=self.tuning_params["max_tuning_iter"],
                    timeout=self.tuning_params["max_tuning_time"],
                    fit_on_holdout=self.tuning_params["fit_on_holdout"],
                )
                gbm_model = (gbm_model, gbm_tuner)
            ml_algos.append(gbm_model)
            force_calc.append(force)

        gbm_pipe = NestedTabularMLPipeline(
            ml_algos, force_calc, pre_selection=pre_selector, features_pipeline=gbm_feats, **self.nested_cv_params
        )

        return gbm_pipe

    def get_rfs(self, keys: Sequence[str], n_level: int = 1, pre_selector: Optional[SelectionPipeline] = None):

        rf_feats = self.get_feature_pipeline(model="rf", feats_imp=pre_selector, fill_na=True)
        ml_algos = []
        force_calc = []
        for key, force in zip(keys, [True, False]):
            tuned = "_tuned" in key
            algo_key = key.split("_")[0]
            time_score = self.get_time_score(n_level, key)
            rf_timer = self.timer.get_task_timer(algo_key, time_score)

            rf_model = RandomForestSklearn(timer=rf_timer, **self.rf_params)

            if tuned:
                rf_model.set_prefix("Tuned")
                rf_tuner = OptunaTuner(
                    n_trials=self.tuning_params["max_tuning_iter"],
                    timeout=self.tuning_params["max_tuning_time"],
                    fit_on_holdout=self.tuning_params["fit_on_holdout"],
                )
                rf_model = (rf_model, rf_tuner)
            ml_algos.append(rf_model)
            force_calc.append(force)

        rf_pipe = NestedTabularMLPipeline(
            ml_algos, force_calc, pre_selection=pre_selector, features_pipeline=rf_feats, **self.nested_cv_params
        )

        return rf_pipe

    def create_automl(self, **fit_args):
        """Create basic automl instance.

        Args:
            **fit_args: Contain all information needed for creating automl.

        """
        train_data = fit_args["train_data"]
        multilevel_avail = fit_args["valid_data"] is None and fit_args["cv_iter"] is None

        if self.is_time_series:
            self.infer_auto_params(train_data["seq"]["seq0"], multilevel_avail)
            reader = DictToPandasSeqReader(task=self.task, **self.reader_params)
            pre_selector = None
        else:
            self.infer_auto_params(train_data, multilevel_avail)
            reader = PandasToPandasReader(task=self.task, **self.reader_params)
            pre_selector = self.get_selector()
        levels = []

        for n, names in enumerate(self.general_params["use_algos"]):
            lvl = []
            # regs
            rf_models = [x for x in ["rf", "rf_tuned"] if x in names]

            if len(rf_models) > 0:
                selector = None
                if (
                    self.is_time_series
                    or "rf" in self.selection_params["select_algos"]
                    and (self.general_params["skip_conn"] or n == 0)
                ):
                    selector = pre_selector
                lvl.append(self.get_rfs(rf_models, n + 1, selector))

            if "linear_l2" in names:
                selector = None
                if (
                    self.is_time_series
                    or "linear_l2" in self.selection_params["select_algos"]
                    and (self.general_params["skip_conn"] or n == 0)
                ):
                    selector = pre_selector
                lvl.append(self.get_linear(n + 1, selector))

            gbm_models = [
                x for x in ["lgb", "lgb_tuned", "cb", "cb_tuned"] if x in names and x.split("_")[0] in self.task.losses
            ]

            if len(gbm_models) > 0:
                selector = None
                if (
                    self.is_time_series
                    or "gbm" in self.selection_params["select_algos"]
                    and (self.general_params["skip_conn"] or n == 0)
                ):
                    selector = pre_selector
                lvl.append(self.get_gbms(gbm_models, n + 1, selector))

            available_nn_models = [
                "nn",
                "mlp",
                "dense",
                "denselight",
                "resnet",
                "snn",
                "linear_layer",
                "_linear_layer",
                "node",
                "autoint",
<<<<<<< HEAD
                "autoint_emb_v2",
                "tabnet",
=======
>>>>>>> c66b3c26
            ]
            available_nn_models = available_nn_models + [x + "_tuned" for x in available_nn_models]
            nn_models = [
                x for x in names if x in available_nn_models or (isinstance(x, type) and issubclass(x, nn.Module))
            ]

            if len(nn_models) > 0:
                selector = None
                lvl.append(self.get_nn(nn_models, n + 1, selector))

            if len(lvl) != 0:
                levels.append(lvl)

        # blend everything
        blender = WeightedBlender(max_nonzero_coef=self.general_params["weighted_blender_max_nonzero_coef"])

        # initialize
        self._initialize(
            reader,
            levels,
            skip_conn=self.general_params["skip_conn"],
            blender=blender,
            return_all_predictions=self.general_params["return_all_predictions"],
            timer=self.timer,
            debug=self.debug,
        )

    def _get_read_csv_params(self):
        try:
            cols_to_read = self.reader.used_features
            numeric_dtypes = {
                x: self.reader.roles[x].dtype for x in self.reader.roles if self.reader.roles[x].name == "Numeric"
            }
        except AttributeError:
            cols_to_read = []
            numeric_dtypes = {}
        # cols_to_read is empty if reader is not fitted
        if len(cols_to_read) == 0:
            cols_to_read = None

        read_csv_params = copy(self.read_csv_params)
        read_csv_params = {
            **read_csv_params,
            **{"usecols": cols_to_read, "dtype": numeric_dtypes},
        }

        return read_csv_params

    def fit_predict(
        self,
        train_data: ReadableToDf,
        roles: Optional[dict] = None,
        train_features: Optional[Sequence[str]] = None,
        cv_iter: Optional[Iterable] = None,
        valid_data: Optional[ReadableToDf] = None,
        valid_features: Optional[Sequence[str]] = None,
        log_file: str = None,
        verbose: int = 0,
    ) -> NumpyDataset:
        """Fit and get prediction on validation dataset.

        Almost same as :meth:`lightautoml.automl.base.AutoML.fit_predict`.

        Additional features - working with different data formats.
        Supported now:

            - Path to ``.csv``, ``.parquet``, ``.feather`` files.
            - :class:`~numpy.ndarray`, or dict of :class:`~numpy.ndarray`.
              For example, ``{'data': X...}``. In this case,
              roles are optional, but `train_features`
              and `valid_features` required.
            - :class:`pandas.DataFrame`.

        Args:
            train_data: Dataset to train.
            roles: Roles dict.
            train_features: Optional features names, if can't be inferred from `train_data`.
            cv_iter: Custom cv-iterator. For example, :class:`~lightautoml.validation.np_iterators.TimeSeriesIterator`.
            valid_data: Optional validation dataset.
            valid_features: Optional validation dataset features if cannot be inferred from `valid_data`.
            verbose: Controls the verbosity: the higher, the more messages.
                <1  : messages are not displayed;
                >=1 : the computation process for layers is displayed;
                >=2 : the information about folds processing is also displayed;
                >=3 : the hyperparameters optimization process is also displayed;
                >=4 : the training process for every algorithm is displayed;
            log_file: Filename for writing logging messages. If log_file is specified,
                the messages will be saved in a the file. If the file exists, it will be overwritten.

        Returns:
            Dataset with predictions. Call ``.data`` to get predictions array.

        """
        # roles may be none in case of train data is set {'data': np.ndarray, 'target': np.ndarray ...}
        self.set_logfile(log_file)
        if roles is None:
            roles = {}
        read_csv_params = self._get_read_csv_params()
        if self.is_time_series:
            train_data = train_data["seq"]["seq0"]
        train, upd_roles = read_data(train_data, train_features, self.cpu_limit, read_csv_params)
        if upd_roles:
            roles = {**roles, **upd_roles}
        if valid_data is not None:
            data, _ = read_data(valid_data, valid_features, self.cpu_limit, self.read_csv_params)

        if self.is_time_series:
            train = {"seq": {"seq0": train}}

        oof_pred = super().fit_predict(train, roles=roles, cv_iter=cv_iter, valid_data=valid_data, verbose=verbose)

        return cast(NumpyDataset, oof_pred)

    def predict(
        self,
        data: ReadableToDf,
        features_names: Optional[Sequence[str]] = None,
        batch_size: Optional[int] = None,
        n_jobs: Optional[int] = 1,
        return_all_predictions: Optional[bool] = None,
    ) -> NumpyDataset:
        """Get dataset with predictions.

        Almost same as :meth:`lightautoml.automl.base.AutoML.predict`
        on new dataset, with additional features.

        Additional features - working with different data formats.
        Supported now:

            - Path to ``.csv``, ``.parquet``, ``.feather`` files.
            - :class:`~numpy.ndarray`, or dict of :class:`~numpy.ndarray`. For example,
              ``{'data': X...}``. In this case roles are optional,
              but `train_features` and `valid_features` required.
            - :class:`pandas.DataFrame`.

        Parallel inference - you can pass ``n_jobs`` to speedup
        prediction (requires more RAM).
        Batch_inference - you can pass ``batch_size``
        to decrease RAM usage (may be longer).

        Args:
            data: Dataset to perform inference.
            features_names: Optional features names,
                if cannot be inferred from `train_data`.
            batch_size: Batch size or ``None``.
            n_jobs: Number of jobs.
            return_all_predictions: if True,
                returns all model predictions from last level

        Returns:
            Dataset with predictions.

        """
        read_csv_params = self._get_read_csv_params()

        if batch_size is None and n_jobs == 1:
            if self.is_time_series:
                data = data["seq"]["seq0"]
            data, _ = read_data(data, features_names, self.cpu_limit, read_csv_params)
            if self.is_time_series:
                data = {"seq": {"seq0": data}}
            pred = super().predict(data, features_names, return_all_predictions)
            return cast(NumpyDataset, pred)

        data_generator = read_batch(
            data,
            features_names,
            n_jobs=n_jobs,
            batch_size=batch_size,
            read_csv_params=read_csv_params,
        )

        if n_jobs == 1:
            res = [self.predict(df, features_names, return_all_predictions) for df in data_generator]
        else:
            # TODO: Check here for pre_dispatch param
            with Parallel(n_jobs, pre_dispatch=len(data_generator) + 1) as p:
                res = p(delayed(self.predict)(df, features_names, return_all_predictions) for df in data_generator)

        res = NumpyDataset(
            np.concatenate([x.data for x in res], axis=0),
            features=res[0].features,
            roles=res[0].roles,
        )

        return res

    def get_feature_scores(
        self,
        calc_method: str = "fast",
        data: Optional[ReadableToDf] = None,
        features_names: Optional[Sequence[str]] = None,
        silent: bool = True,
    ):
        if calc_method == "fast":
            for level in self.levels:
                for pipe in level:
                    fi = pipe.pre_selection.get_features_score()
                    if fi is not None:
                        used_feats = set(self.collect_used_feats())
                        fi = fi.reset_index()
                        fi.columns = ["Feature", "Importance"]
                        return fi[fi["Feature"].map(lambda x: x in used_feats)]

            else:
                if not silent:
                    logger.info2("No feature importances to show. Please use another calculation method")
                return None

        if calc_method != "accurate":
            if not silent:
                logger.info2(
                    "Unknown calc_method. "
                    + "Currently supported methods for feature importances calculation are 'fast' and 'accurate'."
                )
            return None

        if data is None:
            if not silent:
                logger.info2("Data parameter is not setup for accurate calculation method. Aborting...")
            return None

        read_csv_params = self._get_read_csv_params()
        data, _ = read_data(data, features_names, self.cpu_limit, read_csv_params)
        used_feats = self.collect_used_feats()
        fi = calc_feats_permutation_imps(
            self,
            used_feats,
            data,
            self.reader.target,
            self.task.get_dataset_metric(),
            silent=silent,
        )
        return fi

    def get_individual_pdp(
        self,
        test_data: ReadableToDf,
        feature_name: str,
        n_bins: Optional[int] = 30,
        top_n_categories: Optional[int] = 10,
        datetime_level: Optional[str] = "year",
    ):
        assert feature_name in self.reader._roles
        assert datetime_level in ["year", "month", "dayofweek"]
        test_i = test_data.copy()
        # Numerical features
        if self.reader._roles[feature_name].name == "Numeric":
            counts, bin_edges = np.histogram(test_data[feature_name].dropna(), bins=n_bins)
            grid = (bin_edges[:-1] + bin_edges[1:]) / 2
            ys = []
            for i in tqdm(grid):
                test_i[feature_name] = i
                preds = self.predict(test_i).data
                ys.append(preds)
        # Categorical features
        if self.reader._roles[feature_name].name == "Category":
            feature_cnt = test_data[feature_name].value_counts()
            grid = list(feature_cnt.index.values[:top_n_categories])
            counts = list(feature_cnt.values[:top_n_categories])
            ys = []
            for i in tqdm(grid):
                test_i[feature_name] = i
                preds = self.predict(test_i).data
                ys.append(preds)
            if len(feature_cnt) > top_n_categories:
                freq_mapping = {feature_cnt.index[i]: i for i, _ in enumerate(feature_cnt)}
                # add "OTHER" class
                test_i = test_data.copy()
                # sample from other classes with the same distribution
                test_i[feature_name] = (
                    test_i[feature_name][np.array([freq_mapping[k] for k in test_i[feature_name]]) > top_n_categories]
                    .sample(n=test_data.shape[0], replace=True)
                    .values
                )
                preds = self.predict(test_i).data
                grid.append("<OTHER>")
                ys.append(preds)
                counts.append(feature_cnt.values[top_n_categories:].sum())
        # Datetime Features
        if self.reader._roles[feature_name].name == "Datetime":
            test_data_read = self.reader.read(test_data)
            feature_datetime = pd.arrays.DatetimeArray(test_data_read._data[feature_name])
            if datetime_level == "year":
                grid = np.unique([i.year for i in feature_datetime])
            elif datetime_level == "month":
                grid = np.arange(1, 13)
            else:
                grid = np.arange(7)
            ys = []
            for i in tqdm(grid):
                test_i[feature_name] = change_datetime(feature_datetime, datetime_level, i)
                preds = self.predict(test_i).data
                ys.append(preds)
            counts = Counter([getattr(i, datetime_level) for i in feature_datetime])
            counts = [counts[i] for i in grid]
        return grid, ys, counts

    def plot_pdp(
        self,
        test_data: ReadableToDf,
        feature_name: str,
        individual: Optional[bool] = False,
        n_bins: Optional[int] = 30,
        top_n_categories: Optional[int] = 10,
        top_n_classes: Optional[int] = 10,
        datetime_level: Optional[str] = "year",
    ):
        grid, ys, counts = self.get_individual_pdp(
            test_data=test_data,
            feature_name=feature_name,
            n_bins=n_bins,
            top_n_categories=top_n_categories,
            datetime_level=datetime_level,
        )
        plot_pdp_with_distribution(
            test_data,
            grid,
            ys,
            counts,
            self.reader,
            feature_name,
            individual,
            top_n_classes,
            datetime_level,
        )


class TabularUtilizedAutoML(TimeUtilization):
    """Template to make TimeUtilization from TabularAutoML.

    Simplifies using ``TimeUtilization`` module for ``TabularAutoMLPreset``.

    Args:
        task: Task to solve.
        timeout: Timeout in seconds.
        memory_limit: Memory limit that are passed to each automl.
        cpu_limit: CPU limit that that are passed to each automl.
        gpu_ids: GPU IDs that are passed to each automl.
        timing_params: Timing params level that are passed to each automl.
        configs_list: List of str path to configs files.
        drop_last: Usually last automl will be stopped with timeout.
            Flag that defines if we should drop it from ensemble.
        return_all_predictions: skip blending phase
        max_runs_per_config: Maximum number of multistart loops.
        random_state: Initial random seed that will be set
            in case of search in config.

    """

    def __init__(
        self,
        task: Task,
        timeout: int = 3600,
        memory_limit: int = 16,
        cpu_limit: int = 4,
        gpu_ids: Optional[str] = None,
        timing_params: Optional[dict] = None,
        configs_list: Optional[Sequence[str]] = None,
        drop_last: bool = True,
        return_all_predictions: bool = False,
        max_runs_per_config: int = 5,
        random_state: int = 42,
        outer_blender_max_nonzero_coef: float = 0.05,
        **kwargs
    ):
        if configs_list is None:
            configs_list = [
                os.path.join(_base_dir, "tabular_configs", x)
                for x in [
                    "conf_0_sel_type_0.yml",
                    "conf_1_sel_type_1.yml",
                    "conf_2_select_mode_1_no_typ.yml",
                    "conf_3_sel_type_1_no_inter_lgbm.yml",
                    "conf_4_sel_type_0_no_int.yml",
                    "conf_5_sel_type_1_tuning_full.yml",
                    "conf_6_sel_type_1_tuning_full_no_int_lgbm.yml",
                ]
            ]
        inner_blend = MeanBlender()
        outer_blend = WeightedBlender(max_nonzero_coef=outer_blender_max_nonzero_coef)
        super().__init__(
            TabularAutoML,
            task,
            timeout,
            memory_limit,
            cpu_limit,
            gpu_ids,
            timing_params,
            configs_list,
            inner_blend,
            outer_blend,
            drop_last,
            return_all_predictions,
            max_runs_per_config,
            None,
            random_state,
            **kwargs
        )

    def get_feature_scores(
        self,
        calc_method: str = "fast",
        data: Optional[ReadableToDf] = None,
        features_names: Optional[Sequence[str]] = None,
        silent: bool = True,
    ):
        if calc_method == "fast":
            feat_imps = []
            for pipe in self.outer_pipes:
                for model in pipe.ml_algos:
                    fi = model.models[0][0].get_feature_scores("fast")
                    if fi is not None:
                        feat_imps.append(fi)
            n_feat_imps = len(feat_imps)
            if n_feat_imps == 0:
                if not silent:
                    logger.info2("No feature importances to show. Please use another calculation method")
                return None
            return (
                pd.concat(feat_imps).groupby("Feature")["Importance"].agg(sum).sort_values(ascending=False)
                / n_feat_imps
            ).reset_index()

        if calc_method != "accurate":
            if not silent:
                logger.info2(
                    "Unknown calc_method. "
                    + "Currently supported methods for feature importances calculation are 'fast' and 'accurate'."
                )
            return None

        if data is None:
            if not silent:
                logger.info2("Data parameter is not setup for accurate calculation method. Aborting...")
            return None

        automl = self.outer_pipes[0].ml_algos[0].models[0][0]
        read_csv_params = automl._get_read_csv_params()
        data, _ = read_data(data, features_names, self.cpu_limit, read_csv_params)

        used_feats = set()
        for pipe in self.outer_pipes:
            used_feats.update(pipe.ml_algos[0].models[0][0].collect_used_feats())

        fi = calc_feats_permutation_imps(
            self,
            list(used_feats),
            data,
            automl.reader.target,
            automl.task.get_dataset_metric(),
            silent=silent,
        )
        return fi

    def create_model_str_desc(self, pref_tab_num: int = 0, split_line_len: int = 80) -> str:
        res = "Final prediction for new objects = \n"
        for it, (model, weight) in enumerate(zip(self.outer_pipes, self.outer_blend.wts)):
            config_path = model.ml_algos[0].models[0][0].config_path.split("/")[-1]
            res += "\t" * (pref_tab_num + 1) + "+ " * (it > 0)
            res += '{:.5f} * {} averaged models with config = "{}" and different CV random_states. Their structures: \n\n'.format(
                weight, len(model.ml_algos[0].models[0]), config_path
            )
            for it1, m in enumerate(model.ml_algos[0].models[0]):
                cur_model_desc = m.create_model_str_desc(pref_tab_num + 2, split_line_len)
                res += "\t" * (pref_tab_num + 1) + "    Model #{}.\n{}\n\n".format(it1, cur_model_desc)

        return res

    def get_individual_pdp(
        self,
        test_data: ReadableToDf,
        feature_name: str,
        n_bins: Optional[int] = 30,
        top_n_categories: Optional[int] = 10,
        datetime_level: Optional[str] = "year",
    ):
        reader = self.outer_pipes[0].ml_algos[0].models[0][0].reader
        assert feature_name in reader._roles
        assert datetime_level in ["year", "month", "dayofweek"]
        test_i = test_data.copy()
        # Numerical features
        if reader._roles[feature_name].name == "Numeric":
            counts, bin_edges = np.histogram(test_data[feature_name].dropna(), bins=n_bins)
            grid = (bin_edges[:-1] + bin_edges[1:]) / 2
            ys = []
            for i in tqdm(grid):
                test_i[feature_name] = i
                preds = self.predict(test_i).data
                ys.append(preds)
        # Categorical features
        if reader._roles[feature_name].name == "Category":
            feature_cnt = test_data[feature_name].value_counts()
            grid = list(feature_cnt.index.values[:top_n_categories])
            counts = list(feature_cnt.values[:top_n_categories])
            ys = []
            for i in tqdm(grid):
                test_i[feature_name] = i
                preds = self.predict(test_i).data
                ys.append(preds)
            if len(feature_cnt) > top_n_categories:
                freq_mapping = {feature_cnt.index[i]: i for i, _ in enumerate(feature_cnt)}
                # add "OTHER" class
                test_i = test_data.copy()
                # sample from other classes with the same distribution
                test_i[feature_name] = (
                    test_i[feature_name][np.array([freq_mapping[k] for k in test_i[feature_name]]) > top_n_categories]
                    .sample(n=test_data.shape[0], replace=True)
                    .values
                )
                preds = self.predict(test_i).data
                grid.append("<OTHER>")
                ys.append(preds)
                counts.append(feature_cnt.values[top_n_categories:].sum())
        # Datetime Features
        if reader._roles[feature_name].name == "Datetime":
            test_data_read = reader.read(test_data)
            feature_datetime = pd.arrays.DatetimeArray(test_data_read._data[feature_name])
            if datetime_level == "year":
                grid = np.unique([i.year for i in feature_datetime])
            elif datetime_level == "month":
                grid = np.arange(1, 13)
            else:
                grid = np.arange(7)
            ys = []
            for i in tqdm(grid):
                test_i[feature_name] = change_datetime(feature_datetime, datetime_level, i)
                preds = self.predict(test_i).data
                ys.append(preds)
            counts = Counter([getattr(i, datetime_level) for i in feature_datetime])
            counts = [counts[i] for i in grid]
        return grid, ys, counts

    def plot_pdp(
        self,
        test_data: ReadableToDf,
        feature_name: str,
        individual: Optional[bool] = False,
        n_bins: Optional[int] = 30,
        top_n_categories: Optional[int] = 10,
        top_n_classes: Optional[int] = 10,
        datetime_level: Optional[str] = "year",
    ):
        reader = self.outer_pipes[0].ml_algos[0].models[0][0].reader
        grid, ys, counts = self.get_individual_pdp(
            test_data=test_data,
            feature_name=feature_name,
            n_bins=n_bins,
            top_n_categories=top_n_categories,
            datetime_level=datetime_level,
        )
        plot_pdp_with_distribution(
            test_data,
            grid,
            ys,
            counts,
            reader,
            feature_name,
            individual,
            top_n_classes,
            datetime_level,
        )<|MERGE_RESOLUTION|>--- conflicted
+++ resolved
@@ -607,11 +607,7 @@
                 "_linear_layer",
                 "node",
                 "autoint",
-<<<<<<< HEAD
-                "autoint_emb_v2",
                 "tabnet",
-=======
->>>>>>> c66b3c26
             ]
             available_nn_models = available_nn_models + [x + "_tuned" for x in available_nn_models]
             nn_models = [

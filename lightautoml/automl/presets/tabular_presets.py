--- conflicted
+++ resolved
@@ -608,11 +608,7 @@
                 "_linear_layer",
                 "node",
                 "autoint",
-<<<<<<< HEAD
-                "autoint_emb_v2",
                 "fttransformer",
-=======
->>>>>>> b51e4deb
             ]
             available_nn_models = available_nn_models + [x + "_tuned" for x in available_nn_models]
             nn_models = [
